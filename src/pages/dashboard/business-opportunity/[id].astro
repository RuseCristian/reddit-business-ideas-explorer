--- conflicted
+++ resolved
@@ -16,17 +16,8 @@
 	// Test the API directly from the client side (with authentication)
 	(async () => {
 		try {
-<<<<<<< HEAD
 			console.log('🔄 [CLIENT] Testing opportunities-list API from browser...');
 			const response = await fetch('/api/database/opportunities-list?subredditId=1&page=1&limit=3');
-=======
-			console.log(
-				"🔄 [CLIENT] Testing business-opportunities API from browser...",
-			);
-			const response = await fetch(
-				"/api/database/business-opportunities?subredditId=1&page=1&limit=3",
-			);
->>>>>>> 88f7dbb5
 			const data = await response.json();
 
 			console.log(
